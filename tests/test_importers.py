#!/usr/bin/env python3
# pass import - Password Store Extension (https://www.passwordstore.org/)
# Copyright (C) 2017-2019 Alexandre PUJOL <alexandre@pujol.io>.
#
#    This program is free software: you can redistribute it and/or modify
#    it under the terms of the GNU General Public License as published by
#    the Free Software Foundation, either version 3 of the License, or
#    (at your option) any later version.
#
#    This program is distributed in the hope that it will be useful,
#    but WITHOUT ANY WARRANTY; without even the implied warranty of
#    MERCHANTABILITY or FITNESS FOR A PARTICULAR PURPOSE.  See the
#    GNU General Public License for more details.
#
#    You should have received a copy of the GNU General Public License
#    along with this program.  If not, see <http://www.gnu.org/licenses/>.
#

import os
from unittest.mock import patch

import tests


<<<<<<< HEAD
REFERENCE_OTP = tests.yaml_load('otp.yml')
REFERENCE_WIFI = tests.yaml_load('networkmanager-wifi.yml')
REFERENCE_NOTE = tests.yaml_load('applekeychain-note.yml')
REFERENCE_CARD = tests.yaml_load('encryptr-card.yml')
REFERENCE_OTHER = tests.yaml_load('keepass-other.yml')
REFERENCE_KDBX = tests.yaml_load('keepass-kdbx.yml')
=======
REF_DB = 'tests/references/'
REFERENCE_OTP = yaml.safe_load(open(REF_DB + 'otp.yml', 'r'))
REFERENCE_WIFI = yaml.safe_load(open(REF_DB + 'networkmanager-wifi.yml', 'r'))
REFERENCE_NOTE = yaml.safe_load(open(REF_DB + 'applekeychain-note.yml', 'r'))
REFERENCE_CARD = yaml.safe_load(open(REF_DB + 'encryptr-card.yml', 'r'))
REFERENCE_OTHER = yaml.safe_load(open(REF_DB + 'keepass-other.yml', 'r'))
REFERENCE_KDBX = yaml.safe_load(open(REF_DB + 'keepass-kdbx.yml', 'r'))
REFERENCE_REVELATION = yaml.safe_load(open('tests/references/revelation-other.yml', 'r'))
>>>>>>> 06453af6


class TestImporters(tests.Test):
    """Test the parse method of the importers against the reference data."""

    def test_importers_generic(self):
        """Testing: parse method for all importers."""
        for manager in tests.conf:
            with self.subTest(manager):
                importer = tests.cls(manager)
                testpath = tests.path(manager)
                reference = tests.reference(manager)
                encoding = tests.conf[manager]['encoding']
                with open(testpath, 'r', encoding=encoding) as file:
                    importer.parse(file)

                self.assertImport(importer.data, reference)

    def test_importers_otp(self):
        """Testing: parse method for all OTP importers."""
        keep = ['title', 'otpauth', 'type']
        otp = ['andotp', 'gnome-authenticator', 'aegis']
        for manager in otp:
            with self.subTest(manager):
                importer = tests.cls(manager)
                testpath = os.path.join(tests.db, manager + '.json')
                with open(testpath, 'r') as file:
                    importer.parse(file)

                self.assertImport(importer.data, REFERENCE_OTP, keep)

    def test_importers_csv(self):
        """Testing: parse method for the generic CSV importer."""
        csv = ['1password4', 'roboform']
        cols = {'1password4': 'title,comments,login,password,url',
                'roboform': 'title,url,login,password,comments,group,,'}
        for manager in csv:
            with self.subTest(manager):
                importer = tests.cls('csv')
                importer.cols = cols[manager]
                testpath = tests.path(manager)
                reference = tests.reference(manager)
                encoding = tests.conf[manager]['encoding']
                with open(testpath, 'r', encoding=encoding) as file:
                    importer.parse(file)

                self.assertImport(importer.data, reference)

    def test_importers_pass(self):
        """Testing: parse method for password-store."""
        importer = tests.cls('pass')
        reference = tests.reference()
        prefix = os.path.join(tests.db, 'pass')
        importer.parse(prefix)

        #
        for entry in importer.data:
            if entry['title'] == 'news.ycombinator.com':
                entry['title'] = 'https://news.ycombinator.com'
            if entry['group'] == 'Servers/ovh.com':
                entry['group'] = 'Servers'
                entry['title'] = 'ovh.com'
        self.assertImport(importer.data, reference)

    @patch("getpass.getpass")
    def test_importers_keepass(self, pw):
        """Testing: parse method for Keepass Kdbx."""
        importer = tests.cls('keepass')
        reference = tests.reference()
        pw.return_value = tests.masterpassword
        testpath = os.path.join(tests.db, 'keepass.kdbx')
        importer.parse(testpath)

        reference.extend(REFERENCE_KDBX)
        for entry in importer.data:
            if entry['title'] == 'news.ycombinator.com':
                entry['title'] = 'https://news.ycombinator.com'

        self.assertImport(importer.data, reference)

    def test_importers_networkmanager(self):
        """Testing: parse method for Network Manager."""
        importer = tests.cls('networkmanager')
        testpath = os.path.join(tests.db, 'networkmanager')
        importer.parse(testpath)
        self.assertImport(importer.data, REFERENCE_WIFI)

    def test_importers_applekeychain_note(self):
        """Testing: parse method for AppleKeychain with notes."""
        importer = tests.cls('apple-keychain')
        testpath = os.path.join(tests.db, 'apple-keychain-note.txt')
        with open(testpath, 'r') as file:
            importer.parse(file)
        self.assertImport(importer.data, REFERENCE_NOTE)

    def test_importers_keepassother(self):
        """Testing: parse method for Keepass with special cases."""
        importer = tests.cls('keepass-xml')
        testpath = os.path.join(tests.db, 'keepass-other.xml')
        with open(testpath, 'r') as file:
            importer.parse(file)
        self.assertImport(importer.data, REFERENCE_OTHER)

    def test_importers_keepassxother(self):
        """Testing: parse method for KeepassX with special cases."""
        importer = tests.cls('keepassx')
        testpath = os.path.join(tests.db, 'keepassx-other.xml')
        with open(testpath, 'r') as file:
            importer.parse(file)
        self.assertImport(importer.data, REFERENCE_OTHER)

    def test_importers_encryptr(self):
        """Testing: parse method for Encryptr with credit card."""
        keep = ['title', 'Type', 'Name on card', 'Card Number', 'CVV',
                'Expiry', 'group']
        importer = tests.cls('encryptr')
        testpath = os.path.join(tests.db, 'encryptr-card.csv')
        with open(testpath, 'r') as file:
            importer.parse(file)
        self.assertImport(importer.data, REFERENCE_CARD, keep)

    @patch("getpass.getpass")
    def test_importers_aegis(self, pw):
        """Testing: parse method for Aegis encrypted with AES."""
        keep = ['title', 'otpauth', 'type']
        importer = tests.cls('aegis')
        pw.return_value = tests.masterpassword
        testpath = os.path.join(tests.db, 'aegis.cipher.json')
        with open(testpath, 'r') as file:
            importer.parse(file)

        self.assertImport(importer.data, REFERENCE_OTP, keep)

    @patch("getpass.getpass")
    def test_importers_andotpaes(self, pw):
        """Testing: parse method for andOTP encrypted with AES."""
        keep = ['title', 'otpauth', 'type']
        importer = tests.cls('andotp')
        pw.return_value = tests.masterpassword
        testpath = os.path.join(tests.db, 'andotp.json.aes')
        with open(testpath, 'r') as file:
            importer.parse(file)

        self.assertImport(importer.data, REFERENCE_OTP, keep)

    def test_importers_andotpgpg(self):
        """Testing: parse method for andOTP encrypted with GPG."""
        keep = ['title', 'otpauth', 'type']
        importer = tests.cls('andotp')
        testpath = os.path.join(tests.db, 'andotp.gpg')
        with open(testpath, 'r') as file:
            importer.parse(file)

        self.assertImport(importer.data, REFERENCE_OTP, keep)

    def test_importers_gnomekeyring(self):
        """Testing: parse method for Gnome Keyring."""
        collection = 'pass-import'
        importer = tests.cls('gnome-keyring')
        reference = tests.reference()
        importer.parse(collection)

        for key in ['group', 'login', 'url', 'comments']:
            for entry in reference:
                entry.pop(key, None)
        for entry in reference:
            entry['group'] = collection + entry.get('group', '')
        self.assertImport(importer.data, reference)

    def test_importers_revelationother(self):
        """Testing: parse method for Revelation with special cases."""
        keyslist = ['title', 'password', 'login', 'database', 'host', 'port',
                    'url', 'email', 'phone', 'location', 'description',
                    'comments']
        keyslist.append('group')
        importer = self._class('revelation')
        testpath = os.path.join(self.db, 'revelation-other.xml')
        with open(testpath, 'r') as file:
            importer.parse(file)
        self.assertImport(importer.data, REFERENCE_REVELATION, keep=keyslist)<|MERGE_RESOLUTION|>--- conflicted
+++ resolved
@@ -22,23 +22,13 @@
 import tests
 
 
-<<<<<<< HEAD
 REFERENCE_OTP = tests.yaml_load('otp.yml')
 REFERENCE_WIFI = tests.yaml_load('networkmanager-wifi.yml')
 REFERENCE_NOTE = tests.yaml_load('applekeychain-note.yml')
 REFERENCE_CARD = tests.yaml_load('encryptr-card.yml')
 REFERENCE_OTHER = tests.yaml_load('keepass-other.yml')
 REFERENCE_KDBX = tests.yaml_load('keepass-kdbx.yml')
-=======
-REF_DB = 'tests/references/'
-REFERENCE_OTP = yaml.safe_load(open(REF_DB + 'otp.yml', 'r'))
-REFERENCE_WIFI = yaml.safe_load(open(REF_DB + 'networkmanager-wifi.yml', 'r'))
-REFERENCE_NOTE = yaml.safe_load(open(REF_DB + 'applekeychain-note.yml', 'r'))
-REFERENCE_CARD = yaml.safe_load(open(REF_DB + 'encryptr-card.yml', 'r'))
-REFERENCE_OTHER = yaml.safe_load(open(REF_DB + 'keepass-other.yml', 'r'))
-REFERENCE_KDBX = yaml.safe_load(open(REF_DB + 'keepass-kdbx.yml', 'r'))
-REFERENCE_REVELATION = yaml.safe_load(open('tests/references/revelation-other.yml', 'r'))
->>>>>>> 06453af6
+REFERENCE_REVELATION = tests.yaml_load('revelation-other.yml')
 
 
 class TestImporters(tests.Test):
@@ -214,8 +204,8 @@
                     'url', 'email', 'phone', 'location', 'description',
                     'comments']
         keyslist.append('group')
-        importer = self._class('revelation')
-        testpath = os.path.join(self.db, 'revelation-other.xml')
+        importer = tests.cls('revelation')
+        testpath = os.path.join(tests.db, 'revelation-other.xml')
         with open(testpath, 'r') as file:
             importer.parse(file)
         self.assertImport(importer.data, REFERENCE_REVELATION, keep=keyslist)